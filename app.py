from dotenv import load_dotenv
import http
import os
from flask import Flask, jsonify, make_response, Response, request

<<<<<<< HEAD
from paper_trader.models.user_model import find_user_by_id, update_user_balance
from paper_trader.models.user_stock_model import (
    find_stock_by_user_and_symbol,
    update_stock_quantity,
    add_new_stock,
    remove_stock,
)

from utils.stocks import quote_stock_by_symbol
=======
from paper_trader.models import user_stock_model
from paper_trader.models.user_model import User, create_user, find_user_by_username, update_password, check_password
from paper_trader.utils.stocks import quote_stock_by_symbol
>>>>>>> f0bee635

# Load environment variables
load_dotenv()

app = Flask(__name__)


# Health Checks
@app.route("/health", methods=["GET"])
def healthcheck():
    """
    Health Check to ensure the service is running and healthy

    Returns:
        JSON response indicating the status of the service
    """
    res = {"status": "ok"}

    app.logger.info("Health Check")
    return make_response(jsonify(res), http.HTTPStatus.OK)


# Authentication
@app.route("/auth/login", methods=["POST"])
def login():
    """
    Login endpoint to authenticate the user

<<<<<<< HEAD
    Returns:
        JSON response indicating the status of the login
    """
    pass
=======
    Expects:
        JSON body with 'username' and 'password'
    
    Returns:
        JSON response indicating the status of the login
    '''
    data = request.get_json()
    username = data.get('username')
    password = data.get('password')

    user = find_user_by_username(username)
    if user and check_password(user.password, password):
        app.logger.info('User %s logged in successfully.', username)
        return make_response(jsonify({'message': 'Login successfully'}), http.HTTPStatus.OK)
    
    app.logger.warning('Login failed for username: %s', username)
    return make_response(jsonify({'error': 'Invalid username or password'}), http.HTTPStatus.UNAUTHORIZED)
>>>>>>> f0bee635


@app.route("/auth/create-account", methods=["POST"])
def register():
    """
    Register endpoint to create a new user

<<<<<<< HEAD
    Returns:
        JSON response indicating the status of the registration
    """
    pass


@app.route("/auth/change-password", methods=["PATCH"])
=======
    Expects: 
        JSON body with 'username', 'password', and optional 'balance'
    
    Returns:
        JSON response indicating the status of the registration
    '''
    data = request.get_json()
    username = data.get('username')
    password = data.get('password')
    balance = data.get('balance', 100000.0)

    if find_user_by_username(username) is not None:
        app.logger.warning('Registration failed: username %s already exists.', username)
        return make_response(jsonify({'error': 'Username already exists'}), http.HTTPStatus.BAD_REQUEST)
    
    user = create_user(username, password, balance)
    app.logger.info('User %s created successfully.', username)
    
    user = find_user_by_username(username)
    return make_response(jsonify({'message': 'User created successfully', 'user_id': user.id}), http.HTTPStatus.CREATED)

@app.route('/auth/change-password', methods=['PATCH'])
def change_password():
    '''
    Change password endpoint for an existing user.
    
    Expects:
        JSON body with 'username', 'old_password', and 'new_password'

    Returns:
        JSON response indicating the status of the password change
    '''
    
    data = request.get_json()
    username = data.get('username')
    old_password = data.get('old_password')
    new_password = data.get('new_password')

    user = find_user_by_username(username)
    
    if user and check_password(user.password, old_password):
        update_password(user.id, new_password)
        app.logger.info('Password updated for user %s.', username)
        return make_response(jsonify({'message': 'Password updated successfully'}), http.HTTPStatus.OK)
    
    app.logger.warning('Password change failed for username: %s', username)
    return make_response(jsonify({'error': 'Invalid username or password'}), http.HTTPStatus.UNAUTHORIZED)
>>>>>>> f0bee635

# Stock Management
@app.route("/stocks/buy", methods=["POST"])
def buy_stock():
    """
    Buy endpoint to purchase stock
    """
    data = request.json
    user_id = data.get("user_id")
    symbol = data.get("symbol")
    quantity = data.get("quantity")

    if not user_id or not symbol or not quantity:
        return make_response(
            jsonify({"error": "Missing required fields"}), http.HTTPStatus.BAD_REQUEST
        )
    if quantity <= 0:
        return make_response(
            jsonify({"error": "Quantity must be greater than 0"}),
            http.HTTPStatus.BAD_REQUEST,
        )

    try:
        new_balance = user_stock_model.buy_stock(user_id, symbol, quantity)
        return make_response(
            jsonify(
                {"message": "Stock purchased successfully", "balance": new_balance}
            ),
            http.HTTPStatus.OK,
        )
    except ValueError as e:
        return make_response(jsonify({"error": str(e)}), http.HTTPStatus.BAD_REQUEST)
    except Exception as e:
        app.logger.error("Unexpected error: %s", str(e))
        return make_response(
            jsonify({"error": "Internal server error"}),
            http.HTTPStatus.INTERNAL_SERVER_ERROR,
        )


@app.route("/stocks/sell", methods=["POST"])
def sell_stock():
    """
    Sell endpoint to sell stock
    """
    data = request.json
    user_id = data.get("user_id")
    symbol = data.get("symbol")
    quantity = data.get("quantity")

    if not user_id or not symbol or not quantity:
        return make_response(
            jsonify({"error": "Missing required fields"}), http.HTTPStatus.BAD_REQUEST
        )
    if quantity <= 0:
        return make_response(
            jsonify({"error": "Quantity must be greater than 0"}),
            http.HTTPStatus.BAD_REQUEST,
        )

    try:
        new_balance = user_stock_model.sell_stock(user_id, symbol, quantity)
        return make_response(
            jsonify({"message": "Stock sold successfully", "balance": new_balance}),
            http.HTTPStatus.OK,
        )
    except ValueError as e:
        return make_response(jsonify({"error": str(e)}), http.HTTPStatus.BAD_REQUEST)
    except Exception as e:
        app.logger.error("Unexpected error: %s", str(e))
        return make_response(
            jsonify({"error": "Internal server error"}),
            http.HTTPStatus.INTERNAL_SERVER_ERROR,
        )


@app.route("/stocks/quote/<stock>", methods=["GET"])
def get_stock_quote(stock):
    """
    Get stock quote for a given stock

    Returns:
        JSON response containing the stock quote
    """
    try:
        quote = quote_stock_by_symbol(stock)
        return make_response(jsonify(quote), http.HTTPStatus.OK)
    except ValueError:
        return make_response(
            jsonify({"error": "Invalid stock symbol"}), http.HTTPStatus.BAD_REQUEST
        )


@app.route("/stocks/portfolio", methods=["GET"])
def get_portfolio():
    """
    Get the portfolio of the user

    Returns:
        JSON response containing the user's portfolio
    """
    pass


if __name__ == "__main__":
    # check if HTTP variables are set in the environment
    if os.getenv("HTTP_HOST"):
        host = os.getenv("HTTP_HOST")
    else:
        host = "0.0.0.0"
    if os.getenv("HTTP_PORT"):
        port = int(os.getenv("HTTP_PORT"))
    else:
        port = 5000

    app.run(debug=True, host=host, port=port)<|MERGE_RESOLUTION|>--- conflicted
+++ resolved
@@ -3,21 +3,14 @@
 import os
 from flask import Flask, jsonify, make_response, Response, request
 
-<<<<<<< HEAD
-from paper_trader.models.user_model import find_user_by_id, update_user_balance
 from paper_trader.models.user_stock_model import (
     find_stock_by_user_and_symbol,
     update_stock_quantity,
     add_new_stock,
     remove_stock,
 )
-
-from utils.stocks import quote_stock_by_symbol
-=======
-from paper_trader.models import user_stock_model
-from paper_trader.models.user_model import User, create_user, find_user_by_username, update_password, check_password
+from paper_trader.models.user_model import User, create_user, find_user_by_username, update_password, check_password, find_user_by_id, update_user_balance
 from paper_trader.utils.stocks import quote_stock_by_symbol
->>>>>>> f0bee635
 
 # Load environment variables
 load_dotenv()
@@ -46,12 +39,6 @@
     """
     Login endpoint to authenticate the user
 
-<<<<<<< HEAD
-    Returns:
-        JSON response indicating the status of the login
-    """
-    pass
-=======
     Expects:
         JSON body with 'username' and 'password'
     
@@ -69,7 +56,6 @@
     
     app.logger.warning('Login failed for username: %s', username)
     return make_response(jsonify({'error': 'Invalid username or password'}), http.HTTPStatus.UNAUTHORIZED)
->>>>>>> f0bee635
 
 
 @app.route("/auth/create-account", methods=["POST"])
@@ -77,15 +63,6 @@
     """
     Register endpoint to create a new user
 
-<<<<<<< HEAD
-    Returns:
-        JSON response indicating the status of the registration
-    """
-    pass
-
-
-@app.route("/auth/change-password", methods=["PATCH"])
-=======
     Expects: 
         JSON body with 'username', 'password', and optional 'balance'
     
@@ -133,7 +110,6 @@
     
     app.logger.warning('Password change failed for username: %s', username)
     return make_response(jsonify({'error': 'Invalid username or password'}), http.HTTPStatus.UNAUTHORIZED)
->>>>>>> f0bee635
 
 # Stock Management
 @app.route("/stocks/buy", methods=["POST"])
