--- conflicted
+++ resolved
@@ -1,8 +1,5 @@
 .env
-<<<<<<< HEAD
 paper_trader_venv
 .pytest_cache
 __pycache__
-=======
-db
->>>>>>> de9ccf39
+db